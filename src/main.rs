<<<<<<< HEAD
=======
#![allow(unused)]
>>>>>>> 465ad2a1
use std::io;

use crate::repl::start;

pub mod ast;
pub mod evaluator;
pub mod lexer;
pub mod object;
pub mod parser;
pub mod repl;
pub mod token;

fn main() {
    println!("Hello! This is the Monkey Programming language!");
    println!("Feel free to type in the code");
    start(io::stdin(), io::stdout());
}<|MERGE_RESOLUTION|>--- conflicted
+++ resolved
@@ -1,7 +1,3 @@
-<<<<<<< HEAD
-=======
-#![allow(unused)]
->>>>>>> 465ad2a1
 use std::io;
 
 use crate::repl::start;
@@ -15,7 +11,7 @@
 pub mod token;
 
 fn main() {
-    println!("Hello! This is the Monkey Programming language!");
-    println!("Feel free to type in the code");
+    println!("Hello! This is the basic interpreter");
+    println!("Write the code below:");
     start(io::stdin(), io::stdout());
 }