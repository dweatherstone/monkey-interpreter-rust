use crate::token::Token;

pub trait Node {
    fn token_literal(&self) -> String;
    fn print_string(&self) -> String;
}

#[derive(Debug, Clone)]
pub enum StatementNode {
    Let(LetStatement),
    Return(ReturnStatement),
    Expression(ExpressionStatement),
    Block(BlockStatement),
}

impl Node for StatementNode {
    fn token_literal(&self) -> String {
        match self {
            Self::Let(let_stmt) => let_stmt.token_literal(),
            Self::Return(ret_stmt) => ret_stmt.token_literal(),
<<<<<<< HEAD
            Self::Expression(expression) => expression.token_literal(),
            Self::Block(block_stmt) => block_stmt.token_literal(),
        };
=======
            Self::Expression(exp_stmt) => exp_stmt.token_literal(),
            Self::Block(block_stmt) => block_stmt.token_literal(),
        }
>>>>>>> 465ad2a1
    }

    fn print_string(&self) -> String {
        match self {
            Self::Let(let_stmt) => let_stmt.print_string(),
            Self::Return(ret_stmt) => ret_stmt.print_string(),
<<<<<<< HEAD
            Self::Expression(expression) => expression.print_string(),
            Self::Block(block_stmt) => block_stmt.print_string(),
        };
    }
}

#[derive(Debug, Default)]
=======
            Self::Expression(exp_stmt) => exp_stmt.print_string(),
            Self::Block(block_stmt) => block_stmt.print_string(),
        }
    }
}

#[derive(Debug, Default, Clone)]
>>>>>>> 465ad2a1
pub enum ExpressionNode {
    #[default]
    None,
    IdentifierNode(Identifier),
    Integer(IntegerLiteral),
    Prefix(PrefixExpression),
    Infix(InfixExpression),
    BooleanNode(Boolean),
    IfExpressionNode(IfExpression),
    Function(FunctionLiteral),
    Call(CallExpression),
}

impl Node for ExpressionNode {
    fn token_literal(&self) -> String {
        match self {
            Self::IdentifierNode(identifier) => identifier.token_literal(),
            Self::Integer(integer) => integer.token_literal(),
            Self::Prefix(prefix_exp) => prefix_exp.token_literal(),
<<<<<<< HEAD
=======
            Self::None => String::from(""),
>>>>>>> 465ad2a1
            Self::Infix(infix_exp) => infix_exp.token_literal(),
            Self::BooleanNode(bool_exp) => bool_exp.token_literal(),
            Self::IfExpressionNode(if_exp) => if_exp.token_literal(),
            Self::Function(func_literal) => func_literal.token_literal(),
            Self::Call(call_exp) => call_exp.token_literal(),
<<<<<<< HEAD
            Self::None => String::from(""),
        };
=======
        }
>>>>>>> 465ad2a1
    }

    fn print_string(&self) -> String {
        match self {
            Self::IdentifierNode(identifier) => identifier.print_string(),
            Self::Integer(integer) => integer.print_string(),
            Self::Prefix(prefix_exp) => prefix_exp.print_string(),
<<<<<<< HEAD
=======
            Self::None => String::from(""),
>>>>>>> 465ad2a1
            Self::Infix(infix_exp) => infix_exp.print_string(),
            Self::BooleanNode(bool_exp) => bool_exp.print_string(),
            Self::IfExpressionNode(if_exp) => if_exp.print_string(),
            Self::Function(func_literal) => func_literal.print_string(),
            Self::Call(call_exp) => call_exp.print_string(),
<<<<<<< HEAD
            Self::None => String::from(""),
        };
=======
        }
>>>>>>> 465ad2a1
    }
}

pub struct Program {
    pub statements: Vec<StatementNode>,
}

impl Node for Program {
    fn token_literal(&self) -> String {
<<<<<<< HEAD
        return if self.statements.len() > 0 {
            match &self.statements[0] {
                StatementNode::Let(let_stmt) => let_stmt.token_literal(),
                StatementNode::Return(ret_stmt) => ret_stmt.token_literal(),
                StatementNode::Expression(expression) => expression.token_literal(),
=======
        if !self.statements.is_empty() {
            match &self.statements[0] {
                StatementNode::Let(let_stmt) => let_stmt.token_literal(),
                StatementNode::Return(ret_stmt) => ret_stmt.token_literal(),
                StatementNode::Expression(exp_stmt) => exp_stmt.token_literal(),
>>>>>>> 465ad2a1
                StatementNode::Block(block_stmt) => block_stmt.token_literal(),
            }
        } else {
            String::from("")
        }
    }

    fn print_string(&self) -> String {
        let mut out = String::from("");

        for stmt in self.statements.as_slice() {
            out.push_str(stmt.print_string().as_str());
        }

        out
    }
}

#[derive(Debug, Clone)]
pub struct LetStatement {
    pub token: Token,
    pub name: Identifier,
    pub value: Option<ExpressionNode>,
}

impl Node for LetStatement {
    fn token_literal(&self) -> String {
        self.token.literal.clone()
    }

    fn print_string(&self) -> String {
        let mut out = String::from("");

        out.push_str(self.token_literal().as_str());
        out.push_str(" ");
        out.push_str(self.name.print_string().as_str());
        out.push_str(" = ");

        if let Some(value) = &self.value {
            out.push_str(value.print_string().as_str());
        }
        out.push_str(";");

        out
    }
}

#[derive(Debug, Default, Clone)]
pub struct ReturnStatement {
    pub token: Token,
    pub ret_value: Option<ExpressionNode>,
}

impl Node for ReturnStatement {
    fn token_literal(&self) -> String {
        self.token.literal.clone()
    }

    fn print_string(&self) -> String {
        let mut out = String::from("");
        out.push_str(self.token_literal().as_str());
        out.push(' ');
        if let Some(value) = &self.ret_value {
            out.push_str(value.print_string().as_str());
        }
        out.push(';');
        out
    }
}

#[derive(Debug, Default, Clone)]
pub struct Identifier {
    pub token: Token,
    pub value: String,
}

impl Node for Identifier {
    fn token_literal(&self) -> String {
        self.token.literal.clone()
    }

    fn print_string(&self) -> String {
        self.value.clone()
    }
}

<<<<<<< HEAD
#[derive(Debug, Default)]
pub struct ReturnStatement {
    pub token: Token,
    pub ret_value: Option<ExpressionNode>,
}

impl Node for ReturnStatement {
    fn token_literal(&self) -> String {
        self.token.literal.clone()
    }

    fn print_string(&self) -> String {
        let mut out = String::from("");

        out.push_str(self.token_literal().as_str());
        out.push_str(" ");

        if let Some(ret_value) = &self.ret_value {
            out.push_str(ret_value.print_string().as_str());
        }

        out.push_str(";");

        out
    }
}

#[derive(Debug, Default)]
=======
#[derive(Debug, Default, Clone)]
>>>>>>> 465ad2a1
pub struct ExpressionStatement {
    pub token: Token,
    pub expression: Option<ExpressionNode>,
}

impl Node for ExpressionStatement {
    fn token_literal(&self) -> String {
        self.token.literal.clone()
    }

    fn print_string(&self) -> String {
        if let Some(expression) = &self.expression {
            return expression.print_string();
        }
        String::from("")
    }
}

<<<<<<< HEAD
#[derive(Debug)]
=======
#[derive(Debug, Clone)]
>>>>>>> 465ad2a1
pub struct IntegerLiteral {
    pub token: Token,
    pub value: i64,
}

impl Node for IntegerLiteral {
    fn token_literal(&self) -> String {
        self.token.literal.clone()
    }

    fn print_string(&self) -> String {
        self.token_literal()
    }
}

<<<<<<< HEAD
#[derive(Debug, Default)]
=======
#[derive(Debug, Default, Clone)]
>>>>>>> 465ad2a1
pub struct PrefixExpression {
    pub token: Token,
    pub operator: String,
    pub right: Box<ExpressionNode>,
}

impl Node for PrefixExpression {
    fn token_literal(&self) -> String {
        self.token.literal.clone()
    }

    fn print_string(&self) -> String {
        let mut out = String::from("");
<<<<<<< HEAD
        out.push_str("(");
        out.push_str(self.operator.as_str());
        out.push_str(self.right.print_string().as_str());
        out.push_str(")");

=======
        out.push('(');
        out.push_str(self.operator.as_str());
        out.push_str(self.right.print_string().as_str());
        out.push(')');
>>>>>>> 465ad2a1
        out
    }
}

<<<<<<< HEAD
#[derive(Debug)]
pub struct Boolean {
    pub token: Token,
    pub value: bool,
}

impl Node for Boolean {
=======
#[derive(Debug, Default, Clone)]
pub struct InfixExpression {
    pub token: Token,
    pub operator: String,
    pub left: Box<ExpressionNode>,
    pub right: Box<ExpressionNode>,
}

impl Node for InfixExpression {
>>>>>>> 465ad2a1
    fn token_literal(&self) -> String {
        self.token.literal.clone()
    }

    fn print_string(&self) -> String {
<<<<<<< HEAD
        self.token_literal()
    }
}

#[derive(Debug, Default)]
pub struct InfixExpression {
    pub token: Token,
    pub left: Box<ExpressionNode>,
    pub operator: String,
    pub right: Box<ExpressionNode>,
}

impl Node for InfixExpression {
=======
        let mut out = String::from("");
        out.push('(');
        out.push_str(self.left.print_string().as_str());
        out.push_str(format!(" {} ", self.operator).as_str());
        out.push_str(self.right.print_string().as_str());
        out.push(')');
        out
    }
}

#[derive(Debug, Clone)]
pub struct Boolean {
    pub token: Token,
    pub value: bool,
}

impl Node for Boolean {
>>>>>>> 465ad2a1
    fn token_literal(&self) -> String {
        self.token.literal.clone()
    }

    fn print_string(&self) -> String {
<<<<<<< HEAD
        let mut out = String::from("");
        out.push_str("(");
        out.push_str(self.left.print_string().as_str());
        out.push_str(format!(" {} ", self.operator).as_str());
        out.push_str(self.right.print_string().as_str());
        out.push_str(")");

        out
    }
}

#[derive(Debug, Default)]
=======
        self.token_literal()
    }
}

#[derive(Debug, Default, Clone)]
>>>>>>> 465ad2a1
pub struct IfExpression {
    pub token: Token,
    pub condition: Box<ExpressionNode>,
    pub consequence: BlockStatement,
    pub alternative: Option<BlockStatement>,
}

impl Node for IfExpression {
    fn token_literal(&self) -> String {
        self.token.literal.clone()
    }

    fn print_string(&self) -> String {
        let mut out = String::from("");
<<<<<<< HEAD

        out.push_str("if");
        out.push_str(self.condition.print_string().as_str());
        out.push_str(" ");
        out.push_str(self.consequence.print_string().as_str());

=======
        out.push_str("if");
        out.push_str(self.condition.print_string().as_str());
        out.push(' ');
        out.push_str(self.consequence.print_string().as_str());
>>>>>>> 465ad2a1
        if let Some(alt) = &self.alternative {
            out.push_str("else ");
            out.push_str(alt.print_string().as_str());
        }
<<<<<<< HEAD

=======
        out
    }
}

#[derive(Debug, Default, Clone)]
pub struct BlockStatement {
    pub token: Token,
    pub statements: Vec<StatementNode>,
}

impl Node for BlockStatement {
    fn token_literal(&self) -> String {
        self.token.literal.clone()
    }

    fn print_string(&self) -> String {
        let mut out = String::from("");
        for stmt in &self.statements {
            out.push_str(stmt.print_string().as_str());
        }
>>>>>>> 465ad2a1
        out
    }
}

<<<<<<< HEAD
#[derive(Debug, Default)]
=======
#[derive(Debug, Default, Clone)]
>>>>>>> 465ad2a1
pub struct FunctionLiteral {
    pub token: Token,
    pub parameters: Vec<Identifier>,
    pub body: BlockStatement,
}

impl Node for FunctionLiteral {
    fn token_literal(&self) -> String {
        self.token.literal.clone()
    }

    fn print_string(&self) -> String {
        let mut out = String::from("");
<<<<<<< HEAD
        let mut params = vec![];
=======
        let mut params = Vec::new();
>>>>>>> 465ad2a1

        for param in &self.parameters {
            params.push(param.print_string());
        }

        out.push_str(self.token_literal().as_str());
<<<<<<< HEAD
        out.push_str("(");
        out.push_str(params.join(", ").as_str());
        out.push_str(")");
        out.push_str(self.body.print_string().as_str());

=======
        out.push('(');
        out.push_str(params.join(", ").as_str());
        out.push(')');
        out.push_str(self.body.print_string().as_str());
>>>>>>> 465ad2a1
        out
    }
}

<<<<<<< HEAD
#[derive(Debug, Default)]
=======
#[derive(Debug, Default, Clone)]
>>>>>>> 465ad2a1
pub struct CallExpression {
    pub token: Token,
    pub function: Box<ExpressionNode>,
    pub arguments: Vec<ExpressionNode>,
}

impl Node for CallExpression {
    fn token_literal(&self) -> String {
        self.token.literal.clone()
    }

    fn print_string(&self) -> String {
        let mut out = String::from("");
<<<<<<< HEAD
        let mut args = vec![];

=======
        let mut args = Vec::new();
>>>>>>> 465ad2a1
        for arg in &self.arguments {
            args.push(arg.print_string());
        }

        out.push_str(self.function.print_string().as_str());
<<<<<<< HEAD
        out.push_str("(");
        out.push_str(args.join(", ").as_str());
        out.push_str(")");

        out
    }
}

#[derive(Debug, Default)]
pub struct BlockStatement {
    pub token: Token,
    pub statements: Vec<StatementNode>,
}

impl Node for BlockStatement {
    fn token_literal(&self) -> String {
        self.token.literal.clone()
    }

    fn print_string(&self) -> String {
        let mut out = String::from("");

        for stmt in &self.statements {
            out.push_str(stmt.print_string().as_str());
        }

=======
        out.push('(');
        out.push_str(args.join(", ").as_str());
        out.push(')');
>>>>>>> 465ad2a1
        out
    }
}

#[cfg(test)]
mod test {
    use crate::{
        ast::Node,
        token::{Token, TokenKind},
    };

    use super::{ExpressionNode, Identifier, LetStatement, Program, StatementNode};

    #[test]
    fn test_print_string() {
        let program = Program {
            statements: vec![StatementNode::Let(LetStatement {
                token: Token {
                    kind: TokenKind::Let,
                    literal: String::from("let"),
                },
                name: Identifier {
                    token: Token {
                        kind: TokenKind::Ident,
                        literal: String::from("myVar"),
                    },
                    value: String::from("myVar"),
                },
                value: Some(ExpressionNode::IdentifierNode(Identifier {
                    token: Token {
                        kind: TokenKind::Ident,
                        literal: String::from("anotherVar"),
                    },
                    value: String::from("anotherVar"),
                })),
            })],
        };

        assert_eq!(
            program.print_string(),
            String::from("let myVar = anotherVar;"),
<<<<<<< HEAD
            "print string wrong. got = {}",
=======
            "print string wrong. Got = '{}'",
>>>>>>> 465ad2a1
            program.print_string()
        );
    }
}<|MERGE_RESOLUTION|>--- conflicted
+++ resolved
@@ -18,30 +18,15 @@
         match self {
             Self::Let(let_stmt) => let_stmt.token_literal(),
             Self::Return(ret_stmt) => ret_stmt.token_literal(),
-<<<<<<< HEAD
-            Self::Expression(expression) => expression.token_literal(),
-            Self::Block(block_stmt) => block_stmt.token_literal(),
-        };
-=======
             Self::Expression(exp_stmt) => exp_stmt.token_literal(),
             Self::Block(block_stmt) => block_stmt.token_literal(),
         }
->>>>>>> 465ad2a1
     }
 
     fn print_string(&self) -> String {
         match self {
             Self::Let(let_stmt) => let_stmt.print_string(),
             Self::Return(ret_stmt) => ret_stmt.print_string(),
-<<<<<<< HEAD
-            Self::Expression(expression) => expression.print_string(),
-            Self::Block(block_stmt) => block_stmt.print_string(),
-        };
-    }
-}
-
-#[derive(Debug, Default)]
-=======
             Self::Expression(exp_stmt) => exp_stmt.print_string(),
             Self::Block(block_stmt) => block_stmt.print_string(),
         }
@@ -49,7 +34,6 @@
 }
 
 #[derive(Debug, Default, Clone)]
->>>>>>> 465ad2a1
 pub enum ExpressionNode {
     #[default]
     None,
@@ -69,21 +53,13 @@
             Self::IdentifierNode(identifier) => identifier.token_literal(),
             Self::Integer(integer) => integer.token_literal(),
             Self::Prefix(prefix_exp) => prefix_exp.token_literal(),
-<<<<<<< HEAD
-=======
             Self::None => String::from(""),
->>>>>>> 465ad2a1
             Self::Infix(infix_exp) => infix_exp.token_literal(),
             Self::BooleanNode(bool_exp) => bool_exp.token_literal(),
             Self::IfExpressionNode(if_exp) => if_exp.token_literal(),
             Self::Function(func_literal) => func_literal.token_literal(),
             Self::Call(call_exp) => call_exp.token_literal(),
-<<<<<<< HEAD
-            Self::None => String::from(""),
-        };
-=======
-        }
->>>>>>> 465ad2a1
+        }
     }
 
     fn print_string(&self) -> String {
@@ -91,21 +67,13 @@
             Self::IdentifierNode(identifier) => identifier.print_string(),
             Self::Integer(integer) => integer.print_string(),
             Self::Prefix(prefix_exp) => prefix_exp.print_string(),
-<<<<<<< HEAD
-=======
             Self::None => String::from(""),
->>>>>>> 465ad2a1
             Self::Infix(infix_exp) => infix_exp.print_string(),
             Self::BooleanNode(bool_exp) => bool_exp.print_string(),
             Self::IfExpressionNode(if_exp) => if_exp.print_string(),
             Self::Function(func_literal) => func_literal.print_string(),
             Self::Call(call_exp) => call_exp.print_string(),
-<<<<<<< HEAD
-            Self::None => String::from(""),
-        };
-=======
-        }
->>>>>>> 465ad2a1
+        }
     }
 }
 
@@ -115,19 +83,11 @@
 
 impl Node for Program {
     fn token_literal(&self) -> String {
-<<<<<<< HEAD
-        return if self.statements.len() > 0 {
-            match &self.statements[0] {
-                StatementNode::Let(let_stmt) => let_stmt.token_literal(),
-                StatementNode::Return(ret_stmt) => ret_stmt.token_literal(),
-                StatementNode::Expression(expression) => expression.token_literal(),
-=======
         if !self.statements.is_empty() {
             match &self.statements[0] {
                 StatementNode::Let(let_stmt) => let_stmt.token_literal(),
                 StatementNode::Return(ret_stmt) => ret_stmt.token_literal(),
                 StatementNode::Expression(exp_stmt) => exp_stmt.token_literal(),
->>>>>>> 465ad2a1
                 StatementNode::Block(block_stmt) => block_stmt.token_literal(),
             }
         } else {
@@ -141,7 +101,6 @@
         for stmt in self.statements.as_slice() {
             out.push_str(stmt.print_string().as_str());
         }
-
         out
     }
 }
@@ -160,17 +119,14 @@
 
     fn print_string(&self) -> String {
         let mut out = String::from("");
-
         out.push_str(self.token_literal().as_str());
-        out.push_str(" ");
+        out.push(' ');
         out.push_str(self.name.print_string().as_str());
         out.push_str(" = ");
-
         if let Some(value) = &self.value {
             out.push_str(value.print_string().as_str());
         }
-        out.push_str(";");
-
+        out.push(';');
         out
     }
 }
@@ -214,38 +170,7 @@
     }
 }
 
-<<<<<<< HEAD
-#[derive(Debug, Default)]
-pub struct ReturnStatement {
-    pub token: Token,
-    pub ret_value: Option<ExpressionNode>,
-}
-
-impl Node for ReturnStatement {
-    fn token_literal(&self) -> String {
-        self.token.literal.clone()
-    }
-
-    fn print_string(&self) -> String {
-        let mut out = String::from("");
-
-        out.push_str(self.token_literal().as_str());
-        out.push_str(" ");
-
-        if let Some(ret_value) = &self.ret_value {
-            out.push_str(ret_value.print_string().as_str());
-        }
-
-        out.push_str(";");
-
-        out
-    }
-}
-
-#[derive(Debug, Default)]
-=======
-#[derive(Debug, Default, Clone)]
->>>>>>> 465ad2a1
+#[derive(Debug, Default, Clone)]
 pub struct ExpressionStatement {
     pub token: Token,
     pub expression: Option<ExpressionNode>,
@@ -264,11 +189,7 @@
     }
 }
 
-<<<<<<< HEAD
-#[derive(Debug)]
-=======
 #[derive(Debug, Clone)]
->>>>>>> 465ad2a1
 pub struct IntegerLiteral {
     pub token: Token,
     pub value: i64,
@@ -284,11 +205,7 @@
     }
 }
 
-<<<<<<< HEAD
-#[derive(Debug, Default)]
-=======
-#[derive(Debug, Default, Clone)]
->>>>>>> 465ad2a1
+#[derive(Debug, Default, Clone)]
 pub struct PrefixExpression {
     pub token: Token,
     pub operator: String,
@@ -302,31 +219,14 @@
 
     fn print_string(&self) -> String {
         let mut out = String::from("");
-<<<<<<< HEAD
-        out.push_str("(");
-        out.push_str(self.operator.as_str());
-        out.push_str(self.right.print_string().as_str());
-        out.push_str(")");
-
-=======
         out.push('(');
         out.push_str(self.operator.as_str());
         out.push_str(self.right.print_string().as_str());
         out.push(')');
->>>>>>> 465ad2a1
-        out
-    }
-}
-
-<<<<<<< HEAD
-#[derive(Debug)]
-pub struct Boolean {
-    pub token: Token,
-    pub value: bool,
-}
-
-impl Node for Boolean {
-=======
+        out
+    }
+}
+
 #[derive(Debug, Default, Clone)]
 pub struct InfixExpression {
     pub token: Token,
@@ -336,27 +236,11 @@
 }
 
 impl Node for InfixExpression {
->>>>>>> 465ad2a1
-    fn token_literal(&self) -> String {
-        self.token.literal.clone()
-    }
-
-    fn print_string(&self) -> String {
-<<<<<<< HEAD
-        self.token_literal()
-    }
-}
-
-#[derive(Debug, Default)]
-pub struct InfixExpression {
-    pub token: Token,
-    pub left: Box<ExpressionNode>,
-    pub operator: String,
-    pub right: Box<ExpressionNode>,
-}
-
-impl Node for InfixExpression {
-=======
+    fn token_literal(&self) -> String {
+        self.token.literal.clone()
+    }
+
+    fn print_string(&self) -> String {
         let mut out = String::from("");
         out.push('(');
         out.push_str(self.left.print_string().as_str());
@@ -374,32 +258,16 @@
 }
 
 impl Node for Boolean {
->>>>>>> 465ad2a1
-    fn token_literal(&self) -> String {
-        self.token.literal.clone()
-    }
-
-    fn print_string(&self) -> String {
-<<<<<<< HEAD
-        let mut out = String::from("");
-        out.push_str("(");
-        out.push_str(self.left.print_string().as_str());
-        out.push_str(format!(" {} ", self.operator).as_str());
-        out.push_str(self.right.print_string().as_str());
-        out.push_str(")");
-
-        out
-    }
-}
-
-#[derive(Debug, Default)]
-=======
+    fn token_literal(&self) -> String {
+        self.token.literal.clone()
+    }
+
+    fn print_string(&self) -> String {
         self.token_literal()
     }
 }
 
 #[derive(Debug, Default, Clone)]
->>>>>>> 465ad2a1
 pub struct IfExpression {
     pub token: Token,
     pub condition: Box<ExpressionNode>,
@@ -414,26 +282,14 @@
 
     fn print_string(&self) -> String {
         let mut out = String::from("");
-<<<<<<< HEAD
-
-        out.push_str("if");
-        out.push_str(self.condition.print_string().as_str());
-        out.push_str(" ");
-        out.push_str(self.consequence.print_string().as_str());
-
-=======
         out.push_str("if");
         out.push_str(self.condition.print_string().as_str());
         out.push(' ');
         out.push_str(self.consequence.print_string().as_str());
->>>>>>> 465ad2a1
         if let Some(alt) = &self.alternative {
             out.push_str("else ");
             out.push_str(alt.print_string().as_str());
         }
-<<<<<<< HEAD
-
-=======
         out
     }
 }
@@ -454,16 +310,11 @@
         for stmt in &self.statements {
             out.push_str(stmt.print_string().as_str());
         }
->>>>>>> 465ad2a1
-        out
-    }
-}
-
-<<<<<<< HEAD
-#[derive(Debug, Default)]
-=======
-#[derive(Debug, Default, Clone)]
->>>>>>> 465ad2a1
+        out
+    }
+}
+
+#[derive(Debug, Default, Clone)]
 pub struct FunctionLiteral {
     pub token: Token,
     pub parameters: Vec<Identifier>,
@@ -477,38 +328,22 @@
 
     fn print_string(&self) -> String {
         let mut out = String::from("");
-<<<<<<< HEAD
-        let mut params = vec![];
-=======
         let mut params = Vec::new();
->>>>>>> 465ad2a1
 
         for param in &self.parameters {
             params.push(param.print_string());
         }
 
         out.push_str(self.token_literal().as_str());
-<<<<<<< HEAD
-        out.push_str("(");
-        out.push_str(params.join(", ").as_str());
-        out.push_str(")");
-        out.push_str(self.body.print_string().as_str());
-
-=======
         out.push('(');
         out.push_str(params.join(", ").as_str());
         out.push(')');
         out.push_str(self.body.print_string().as_str());
->>>>>>> 465ad2a1
-        out
-    }
-}
-
-<<<<<<< HEAD
-#[derive(Debug, Default)]
-=======
-#[derive(Debug, Default, Clone)]
->>>>>>> 465ad2a1
+        out
+    }
+}
+
+#[derive(Debug, Default, Clone)]
 pub struct CallExpression {
     pub token: Token,
     pub function: Box<ExpressionNode>,
@@ -522,49 +357,15 @@
 
     fn print_string(&self) -> String {
         let mut out = String::from("");
-<<<<<<< HEAD
-        let mut args = vec![];
-
-=======
         let mut args = Vec::new();
->>>>>>> 465ad2a1
         for arg in &self.arguments {
             args.push(arg.print_string());
         }
 
         out.push_str(self.function.print_string().as_str());
-<<<<<<< HEAD
-        out.push_str("(");
-        out.push_str(args.join(", ").as_str());
-        out.push_str(")");
-
-        out
-    }
-}
-
-#[derive(Debug, Default)]
-pub struct BlockStatement {
-    pub token: Token,
-    pub statements: Vec<StatementNode>,
-}
-
-impl Node for BlockStatement {
-    fn token_literal(&self) -> String {
-        self.token.literal.clone()
-    }
-
-    fn print_string(&self) -> String {
-        let mut out = String::from("");
-
-        for stmt in &self.statements {
-            out.push_str(stmt.print_string().as_str());
-        }
-
-=======
         out.push('(');
         out.push_str(args.join(", ").as_str());
         out.push(')');
->>>>>>> 465ad2a1
         out
     }
 }
@@ -606,11 +407,7 @@
         assert_eq!(
             program.print_string(),
             String::from("let myVar = anotherVar;"),
-<<<<<<< HEAD
-            "print string wrong. got = {}",
-=======
             "print string wrong. Got = '{}'",
->>>>>>> 465ad2a1
             program.print_string()
         );
     }
