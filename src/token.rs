--- conflicted
+++ resolved
@@ -6,11 +6,7 @@
     pub literal: String,
 }
 
-<<<<<<< HEAD
-#[derive(PartialEq, Debug, Default, Clone, Hash, Eq)]
-=======
 #[derive(PartialEq, Debug, Default, Clone, Eq, Hash)]
->>>>>>> 465ad2a1
 pub enum TokenKind {
     #[default]
     Illegal,
@@ -28,7 +24,6 @@
 
     Lt,
     Gt,
-
     Eq,
     NotEq,
 
@@ -58,6 +53,14 @@
             TokenKind::Int => write!(f, "Int"),
             TokenKind::Assign => write!(f, "="),
             TokenKind::Plus => write!(f, "+"),
+            TokenKind::Minus => write!(f, "-"),
+            TokenKind::Bang => write!(f, "!"),
+            TokenKind::Asterisk => write!(f, "*"),
+            TokenKind::Slash => write!(f, "/"),
+            TokenKind::Lt => write!(f, "<"),
+            TokenKind::Gt => write!(f, ">"),
+            TokenKind::Eq => write!(f, "=="),
+            TokenKind::NotEq => write!(f, "!="),
             TokenKind::Comma => write!(f, ","),
             TokenKind::Semicolon => write!(f, ";"),
             TokenKind::Lparen => write!(f, "("),
@@ -66,31 +69,23 @@
             TokenKind::Rbrace => write!(f, "}}"),
             TokenKind::Function => write!(f, "Function"),
             TokenKind::Let => write!(f, "Let"),
-            TokenKind::Minus => write!(f, "-"),
-            TokenKind::Slash => write!(f, "/"),
-            TokenKind::Bang => write!(f, "!"),
-            TokenKind::Asterisk => write!(f, "*"),
-            TokenKind::Lt => write!(f, "<"),
-            TokenKind::Gt => write!(f, ">"),
             TokenKind::True => write!(f, "true"),
             TokenKind::False => write!(f, "false"),
             TokenKind::If => write!(f, "if"),
             TokenKind::Else => write!(f, "else"),
             TokenKind::Return => write!(f, "return"),
-            TokenKind::Eq => write!(f, "=="),
-            TokenKind::NotEq => write!(f, "!="),
         }
     }
 }
 
-pub fn lookup_ident(identifier: &String) -> TokenKind {
-    match identifier.as_str() {
+pub fn lookup_ident(identifier: &str) -> TokenKind {
+    match identifier {
         "fn" => TokenKind::Function,
         "let" => TokenKind::Let,
+        "if" => TokenKind::If,
+        "else" => TokenKind::Else,
         "true" => TokenKind::True,
         "false" => TokenKind::False,
-        "if" => TokenKind::If,
-        "else" => TokenKind::Else,
         "return" => TokenKind::Return,
         _ => TokenKind::Ident,
     }
