//use std::{cell::RefCell, rc::Rc};

use std::ops::Deref;

use crate::{
    ast::{BlockStatement, ExpressionNode, Identifier, IfExpression, Program, StatementNode},
    object::{Environment, Function, Object},
};

const TRUE: Object = Object::Boolean(true);
const FALSE: Object = Object::Boolean(false);
const NULL: Object = Object::Null;

pub struct Evaluator {
    //env: Rc<RefCell<Environment>>,
    env: Environment,
}

impl Evaluator {
    pub fn new() -> Self {
        Evaluator {
            //env: Rc::new(RefCell::new(Environment::new_environment())),
            env: Environment::new_environment(),
        }
    }

    pub fn eval_program(&mut self, program: Program) -> Object {
        let mut result = Object::Null;
        for stmt in program.statements {
            result = self.eval_statement(stmt);

            if let Object::ReturnValue(ret) = result {
                return *ret;
            }

            if let Object::Error(_) = result {
                return result;
            }
        }

        result
    }

    fn eval_statement(&mut self, stmt: StatementNode) -> Object {
        match stmt {
            StatementNode::Expression(exp_stmt) => self.eval_expression(exp_stmt.expression),
            StatementNode::Return(ret_stmt) => {
                let value = self.eval_expression(ret_stmt.ret_value);
                if Self::is_error(&value) {
                    return value;
                }
                Object::ReturnValue(Box::new(value))
            }
            StatementNode::Let(let_stmt) => {
                let value = self.eval_expression(let_stmt.value);
                if Self::is_error(&value) {
                    return value;
                }
                self.env.set(let_stmt.name.value, value).unwrap()
            }
            _ => NULL,
        }
    }

    fn eval_expression(&mut self, expression: Option<ExpressionNode>) -> Object {
        if let Some(exp) = expression {
            return match exp {
                ExpressionNode::Integer(int_lit) => Object::Integer(int_lit.value),
                ExpressionNode::BooleanNode(bool_exp) => {
                    Self::native_bool_to_boolean_object(bool_exp.value)
                }
                ExpressionNode::Prefix(prefix_exp) => {
                    let right = self.eval_expression(Some(*prefix_exp.right));
                    if Self::is_error(&right) {
                        return right;
                    }
                    Self::eval_prefix_expression(prefix_exp.operator, right)
                }
                ExpressionNode::Infix(infix_exp) => {
                    let left = self.eval_expression(Some(*infix_exp.left));
                    if Self::is_error(&left) {
                        return left;
                    }
                    let right = self.eval_expression(Some(*infix_exp.right));
                    if Self::is_error(&right) {
                        return right;
                    }
                    Self::eval_infix_expression(infix_exp.operator, &left, &right)
                }
                ExpressionNode::IfExpressionNode(if_exp) => self.eval_if_expression(if_exp),
                ExpressionNode::IdentifierNode(ident) => self.eval_identifier(ident),
                ExpressionNode::Function(fn_lit) => Object::Func(Function {
                    parameters: fn_lit.parameters,
                    body: fn_lit.body,
                    env: self.env.clone(),
                }),
                ExpressionNode::Call(call_exp) => {
                    let function = self.eval_expression(Some(call_exp.function.deref().clone()));
                    if Self::is_error(&function) {
                        return function;
                    }
                    let args = self.eval_expressions(call_exp.arguments);
                    if args.len() == 1 && Self::is_error(&args[0]) {
                        return args[0].clone();
                    }
<<<<<<< HEAD

=======
>>>>>>> 7cd3414c
                    self.apply_function(function, args)
                }
                _ => NULL,
            };
        }
        NULL
    }

    fn apply_function(&mut self, func: Object, args: Vec<Object>) -> Object {
        match func {
            Object::Func(function) => {
                let old_env = self.env.clone();
<<<<<<< HEAD
                let extended_env = self.extended_function_env(function.clone(), args);
=======
                let extended_env = self.extend_function_env(function.clone(), args);
>>>>>>> 7cd3414c
                self.env = extended_env;
                let evaluated = self.eval_block_statement(function.body);
                self.env = old_env;
                Self::unwrap_return_value(evaluated)
            }
            other => Object::Error(format!("not a function: {}", other.object_type())),
        }
    }

<<<<<<< HEAD
    fn extended_function_env(&self, function: Function, args: Vec<Object>) -> Environment {
        let mut env = Environment::new_enclosed_environment(Box::new(function.env));
        for (idx, param) in function.parameters.into_iter().enumerate() {
=======
    fn extend_function_env(&self, func: Function, args: Vec<Object>) -> Environment {
        let mut env = Environment::new_enclosed_environment(Box::new(func.env));
        for (idx, param) in func.parameters.into_iter().enumerate() {
>>>>>>> 7cd3414c
            env.set(param.value, args[idx].clone());
        }
        env
    }

    fn unwrap_return_value(obj: Object) -> Object {
        match obj {
            Object::ReturnValue(ret) => *ret,
            _ => obj,
        }
    }

<<<<<<< HEAD
    fn eval_expressions(&mut self, expressions: Vec<ExpressionNode>) -> Vec<Object> {
        let mut result = Vec::new();
        for exp in expressions {
            let evaluated = self.eval_expression(Some(exp));
=======
    fn eval_expressions(&mut self, exps: Vec<ExpressionNode>) -> Vec<Object> {
        let mut result = Vec::new();
        for expression in exps {
            let evaluated = self.eval_expression(Some(expression));
>>>>>>> 7cd3414c
            if Self::is_error(&evaluated) {
                return vec![evaluated];
            }
            result.push(evaluated);
        }
        result
    }

    fn eval_prefix_expression(op: String, right: Object) -> Object {
        match op.as_str() {
            "!" => Self::eval_bang_operator_expression(right),
            "-" => Self::eval_minus_prefix_operator_expression(right),
            _ => Object::Error(format!("unknown operator: {}{}", op, right.object_type())),
        }
    }

    fn eval_infix_expression(op: String, left: &Object, right: &Object) -> Object {
        if left.object_type() != right.object_type() {
            return Object::Error(format!(
                "type mismatch: {} {} {}",
                left.object_type(),
                op,
                right.object_type()
            ));
        }
        match (left, right, op) {
            // 5 == 10, 5 != 10, 5 < 10, 5 > 10 etc.
            (Object::Integer(left), Object::Integer(right), op) => {
                Self::eval_integer_infix_expression(op, *left, *right)
            }
            // true == true, (5 < 10) == true, etc.
            (Object::Boolean(left_bool), Object::Boolean(right_bool), op) => match op.as_str() {
                "==" => Self::native_bool_to_boolean_object(left_bool == right_bool),
                "!=" => Self::native_bool_to_boolean_object(left_bool != right_bool),
                _ => Object::Error(format!(
                    "unknown operator: {} {} {}",
                    left.object_type(),
                    op,
                    right.object_type()
                )),
            },
            (left, right, op) => Object::Error(format!(
                "unknown operator: {} {} {}",
                left.object_type(),
                op,
                right.object_type()
            )),
        }
    }

    fn eval_if_expression(&mut self, exp: IfExpression) -> Object {
        let condition = self.eval_expression(Some(*exp.condition));
        if Self::is_truthy(condition) {
            self.eval_block_statement(exp.consequence)
        } else if let Some(alt) = exp.alternative {
            self.eval_block_statement(alt)
        } else {
            NULL
        }
    }

    fn eval_identifier(&self, identifier: Identifier) -> Object {
        let value = self.env.get(identifier.value.clone());
        match value {
            Some(val) => val,
            None => Object::Error(format!("identifier not found: {}", identifier.value)),
        }
    }

    fn is_truthy(obj: Object) -> bool {
        match obj {
            Object::Null => false,
            Object::Boolean(true) => true,
            Object::Boolean(false) => false,
            _ => true,
        }
    }

    fn eval_block_statement(&mut self, block: BlockStatement) -> Object {
        let mut result = NULL;

        for stmt in block.statements {
            result = self.eval_statement(stmt);

            if result.object_type() == "RETURN_VALUE" || result.object_type() == "ERROR" {
                return result;
            }
        }
        result
    }

    fn eval_bang_operator_expression(right: Object) -> Object {
        match right {
            Object::Boolean(true) => FALSE,
            Object::Boolean(false) => TRUE,
            Object::Null => TRUE,
            _ => FALSE,
        }
    }

    fn eval_minus_prefix_operator_expression(right: Object) -> Object {
        match right {
            Object::Integer(int_value) => Object::Integer(-int_value),
            _ => Object::Error(format!("unknown operator: -{}", right.object_type())),
        }
    }

    fn eval_integer_infix_expression(op: String, left: i64, right: i64) -> Object {
        match op.as_str() {
            "+" => Object::Integer(left + right),
            "-" => Object::Integer(left - right),
            "*" => Object::Integer(left * right),
            "/" => Object::Integer(left / right),
            "==" => Self::native_bool_to_boolean_object(left == right),
            "!=" => Self::native_bool_to_boolean_object(left != right),
            "<" => Self::native_bool_to_boolean_object(left < right),
            ">" => Self::native_bool_to_boolean_object(left > right),
            _ => NULL,
        }
    }

    fn native_bool_to_boolean_object(boolean: bool) -> Object {
        if boolean {
            TRUE
        } else {
            FALSE
        }
    }

    fn is_error(obj: &Object) -> bool {
        obj.object_type() == "ERROR"
    }
}

#[cfg(test)]
mod test {
    use crate::{
        ast::Node,
        lexer::Lexer,
        object::{self, Object},
        parser::Parser,
    };

    use super::Evaluator;

    #[test]
    fn test_eval_integer_expression() {
        let tests = vec![
            ("5", 5),
            ("10", 10),
            ("-5", -5),
            ("-10", -10),
            ("--5", 5),
            ("5 + 5 + 5 + 5 - 10", 10),
            ("2 * 2 * 2 * 2 * 2", 32),
            ("-50 + 100 + -50", 0),
            ("5 * 2 + 10", 20),
            ("5 + 2 * 10", 25),
            ("20 + 2 * -10", 0),
            ("50 / 2 * 2 + 10", 60),
            ("2 * (5 + 10)", 30),
            ("3 * 3 * 3 + 10", 37),
            ("3 * (3 * 3) + 10", 37),
            ("(5 + 10 * 2 + 15 / 3) * 2 + -10", 50),
        ];
        for test in tests {
            let evaluated = test_eval(test.0);
            test_integer_object(evaluated, test.1);
        }
    }

    #[test]
    fn test_eval_boolean_expression() {
        let tests = vec![
            ("true", true),
            ("false", false),
            ("1 < 2", true),
            ("1 > 2", false),
            ("1 > 1", false),
            ("1 == 1", true),
            ("1 == 2", false),
            ("1 != 1", false),
            ("1 != 2", true),
            ("1 == -1", false),
            ("1 != -1", true),
            ("1 < -1", false),
            ("1 > -1", true),
            ("true == true", true),
            ("false == false", true),
            ("true == false", false),
            ("true != false", true),
            ("false != true", true),
            ("(1 < 2) == true", true),
            ("(1 < 2) == false", false),
            ("(1 > 2) == true", false),
            ("(1 > 2) == false", true),
        ];
        for test in tests {
            let evaluated = test_eval(test.0);
            test_boolean_object(evaluated, test.1);
        }
    }

    #[test]
    fn test_bang_operator() {
        let tests = vec![
            ("!true", false),
            ("!false", true),
            ("!5", false),
            ("!!true", true),
            ("!!false", false),
            ("!!5", true),
        ];
        for test in tests {
            let evaluated = test_eval(test.0);
            test_boolean_object(evaluated, test.1);
        }
    }

    #[test]
    fn test_if_else_expression() {
        let tests = vec![
            ("if (true) { 10 }", 10),
            ("if (false) { 10 }", -999),
            ("if (1) { 10 }", 10),
            ("if (1 < 2) { 10 }", 10),
            ("if (1 > 2) { 10 }", -999),
            ("if (1 > 2) { 10 } else { 20 }", 20),
            ("if (1 < 2) { 10 } else { 20 }", 10),
        ];
        for test in tests {
            let evaluated = test_eval(test.0);
            if test.1 == -999 {
                test_null_object(evaluated);
            } else {
                test_integer_object(evaluated, test.1)
            }
        }
    }

    #[test]
    fn test_return_statements() {
        let tests = vec![
            ("return 10;", 10),
            ("return 10; 9;", 10),
            ("return 2 * 5; 9;", 10),
            ("9; return 2 * 5; 9;", 10),
            (
                "if (10 > 1) {
                if (10 > 1) {
                    return 10;
                }
                return 1;
            }",
                10,
            ),
        ];
        for test in tests {
            let evaluated = test_eval(test.0);
            test_integer_object(evaluated, test.1);
        }
    }

    #[test]
    fn test_error_handling() {
        let tests = vec![
            ("5 + true;", "type mismatch: INTEGER + BOOLEAN"),
            ("5 + true; 5;", "type mismatch: INTEGER + BOOLEAN"),
            ("-true", "unknown operator: -BOOLEAN"),
            ("true + false;", "unknown operator: BOOLEAN + BOOLEAN"),
            ("5; true + false; 5", "unknown operator: BOOLEAN + BOOLEAN"),
            (
                "if (10 > 1) {true + false;}",
                "unknown operator: BOOLEAN + BOOLEAN",
            ),
            (
                "if (10 > 1) { 
                if (10 > 1) {
                    return true + false;
                }
                return 1;
            }",
                "unknown operator: BOOLEAN + BOOLEAN",
            ),
            ("foobar", "identifier not found: foobar"),
        ];
        for test in tests {
            let evaluated = test_eval(test.0);
            match evaluated {
                Object::Error(err) => assert_eq!(err, test.1),
                other => panic!("no error object returned. Got = {:?}", other),
<<<<<<< HEAD
=======
            }
        }
    }

    #[test]
    fn test_let_statements() {
        let tests = vec![
            ("let a = 5; a;", 5),
            ("let a = 5 * 5; a;", 25),
            ("let a = 5; let b = a; b;", 5),
            ("let a = 5; let b = a; let c = a + b + 5; c;", 15),
        ];
        for test in tests {
            test_integer_object(test_eval(test.0), test.1);
        }
    }

    #[test]
    fn test_function_object() {
        let input = "fn(x) { x + 2; };";
        let evaluated = test_eval(input);

        match evaluated {
            Object::Func(function) => {
                assert_eq!(
                    function.parameters.len(),
                    1,
                    "function has wrong parameters length. Got = {}",
                    function.parameters.len()
                );
                assert_eq!(
                    function.parameters[0].print_string(),
                    "x",
                    "parameter is not 'x'. Got = {}",
                    function.parameters[0].print_string()
                );
                assert_eq!(
                    function.body.print_string(),
                    "(x + 2)",
                    "body is not 'x + 2'. Got = {}",
                    function.body.print_string()
                );
>>>>>>> 7cd3414c
            }
            other => panic!("object is not Function. Got = {:?}", other),
        }
    }

    #[test]
<<<<<<< HEAD
    fn test_let_statements() {
        let tests = vec![
            ("let a = 5; a;", 5),
            ("let a = 5 * 5; a;", 25),
            ("let a = 5; let b = a; b;", 5),
            ("let a = 5; let b = a; let c = a + b + 5; c;", 15),
        ];
        for test in tests {
            test_integer_object(test_eval(test.0), test.1);
        }
    }

    #[test]
    fn test_function_object() {
        let input = "fn(x) { x + 2; }";
        let evaluated = test_eval(input);

        match evaluated {
            Object::Func(function) => {
                assert_eq!(
                    function.parameters.len(),
                    1,
                    "function has wrong parameters length. Got = {}",
                    function.parameters.len()
                );
                assert_eq!(
                    function.parameters[0].print_string(),
                    "x",
                    "parameter is not 'x'. Got = {}",
                    function.parameters[0].print_string()
                );
                assert_eq!(
                    function.body.print_string(),
                    "(x + 2)",
                    "body is not 'x + 2'. Got = {}",
                    function.body.print_string()
                );
            }
            other => panic!("object is not Function. Got = {:?}", other),
        }
    }

    #[test]
=======
>>>>>>> 7cd3414c
    fn test_function_application() {
        let tests = vec![
            ("let identity = fn(x) { x; }; identity(5);", 5),
            ("let identity = fn(x) { return x; }; identity(5);", 5),
            ("let double = fn(x) { x * 2; }; double(5);", 10),
<<<<<<< HEAD
            ("let add = fn(x, y) { x + y; }; add(5, 6);", 11),
            ("let add = fn(x, y) { x + y; }; add(5 + 5, 5 + 5);", 20),
=======
            ("let add = fn(x, y) { x + y; }; add(5, 5);", 10),
            ("let add = fn(x, y) { x + y; }; add(5 + 5, add(5, 5));", 20),
>>>>>>> 7cd3414c
            ("fn(x) { x; }(5);", 5),
        ];
        for test in tests {
            test_integer_object(test_eval(test.0), test.1);
        }
    }

<<<<<<< HEAD
=======
    #[test]
    fn test_closures() {
        let input = "
        let newAdder = fn(x) {
            fn(y) { x + y };
        };
        let addTwo = newAdder(2);
        addTwo(2);
        ";
        test_integer_object(test_eval(input), 4);
    }

>>>>>>> 7cd3414c
    fn test_eval(input: &str) -> Object {
        let lexer = Lexer::new(input);
        let mut parser = Parser::new(lexer);
        let program = parser.parse_program();
        let mut evaluator = Evaluator::new();
        evaluator.eval_program(program.unwrap())
    }

    fn test_integer_object(obj: Object, expected: i64) {
        match obj {
            Object::Integer(int_value) => assert_eq!(
                int_value, expected,
                "object has wrong value. Got = {}, want = {}",
                int_value, expected
            ),
            other => panic!("object is not integer. Got = {:?}", other),
        }
    }

    fn test_boolean_object(obj: Object, expected: bool) {
        match obj {
            Object::Boolean(bool_value) => assert_eq!(
                bool_value, expected,
                "object has wrong value. Got = {}, want = {}",
                bool_value, expected
            ),
            other => panic!("object is not bool. Got = {:?}", other),
        }
    }

    fn test_null_object(obj: Object) {
        // match obj {
        //     Object::Null => assert!(true),
        //     _ => assert!(false),
        // }
        assert!(obj.object_type() == *"NULL");
    }
}<|MERGE_RESOLUTION|>--- conflicted
+++ resolved
@@ -103,10 +103,7 @@
                     if args.len() == 1 && Self::is_error(&args[0]) {
                         return args[0].clone();
                     }
-<<<<<<< HEAD
-
-=======
->>>>>>> 7cd3414c
+
                     self.apply_function(function, args)
                 }
                 _ => NULL,
@@ -119,11 +116,7 @@
         match func {
             Object::Func(function) => {
                 let old_env = self.env.clone();
-<<<<<<< HEAD
-                let extended_env = self.extended_function_env(function.clone(), args);
-=======
                 let extended_env = self.extend_function_env(function.clone(), args);
->>>>>>> 7cd3414c
                 self.env = extended_env;
                 let evaluated = self.eval_block_statement(function.body);
                 self.env = old_env;
@@ -133,15 +126,9 @@
         }
     }
 
-<<<<<<< HEAD
-    fn extended_function_env(&self, function: Function, args: Vec<Object>) -> Environment {
-        let mut env = Environment::new_enclosed_environment(Box::new(function.env));
-        for (idx, param) in function.parameters.into_iter().enumerate() {
-=======
     fn extend_function_env(&self, func: Function, args: Vec<Object>) -> Environment {
         let mut env = Environment::new_enclosed_environment(Box::new(func.env));
         for (idx, param) in func.parameters.into_iter().enumerate() {
->>>>>>> 7cd3414c
             env.set(param.value, args[idx].clone());
         }
         env
@@ -154,17 +141,10 @@
         }
     }
 
-<<<<<<< HEAD
-    fn eval_expressions(&mut self, expressions: Vec<ExpressionNode>) -> Vec<Object> {
-        let mut result = Vec::new();
-        for exp in expressions {
-            let evaluated = self.eval_expression(Some(exp));
-=======
     fn eval_expressions(&mut self, exps: Vec<ExpressionNode>) -> Vec<Object> {
         let mut result = Vec::new();
         for expression in exps {
             let evaluated = self.eval_expression(Some(expression));
->>>>>>> 7cd3414c
             if Self::is_error(&evaluated) {
                 return vec![evaluated];
             }
@@ -456,8 +436,6 @@
             match evaluated {
                 Object::Error(err) => assert_eq!(err, test.1),
                 other => panic!("no error object returned. Got = {:?}", other),
-<<<<<<< HEAD
-=======
             }
         }
     }
@@ -500,71 +478,19 @@
                     "body is not 'x + 2'. Got = {}",
                     function.body.print_string()
                 );
->>>>>>> 7cd3414c
             }
             other => panic!("object is not Function. Got = {:?}", other),
         }
     }
 
     #[test]
-<<<<<<< HEAD
-    fn test_let_statements() {
-        let tests = vec![
-            ("let a = 5; a;", 5),
-            ("let a = 5 * 5; a;", 25),
-            ("let a = 5; let b = a; b;", 5),
-            ("let a = 5; let b = a; let c = a + b + 5; c;", 15),
-        ];
-        for test in tests {
-            test_integer_object(test_eval(test.0), test.1);
-        }
-    }
-
-    #[test]
-    fn test_function_object() {
-        let input = "fn(x) { x + 2; }";
-        let evaluated = test_eval(input);
-
-        match evaluated {
-            Object::Func(function) => {
-                assert_eq!(
-                    function.parameters.len(),
-                    1,
-                    "function has wrong parameters length. Got = {}",
-                    function.parameters.len()
-                );
-                assert_eq!(
-                    function.parameters[0].print_string(),
-                    "x",
-                    "parameter is not 'x'. Got = {}",
-                    function.parameters[0].print_string()
-                );
-                assert_eq!(
-                    function.body.print_string(),
-                    "(x + 2)",
-                    "body is not 'x + 2'. Got = {}",
-                    function.body.print_string()
-                );
-            }
-            other => panic!("object is not Function. Got = {:?}", other),
-        }
-    }
-
-    #[test]
-=======
->>>>>>> 7cd3414c
     fn test_function_application() {
         let tests = vec![
             ("let identity = fn(x) { x; }; identity(5);", 5),
             ("let identity = fn(x) { return x; }; identity(5);", 5),
             ("let double = fn(x) { x * 2; }; double(5);", 10),
-<<<<<<< HEAD
-            ("let add = fn(x, y) { x + y; }; add(5, 6);", 11),
-            ("let add = fn(x, y) { x + y; }; add(5 + 5, 5 + 5);", 20),
-=======
             ("let add = fn(x, y) { x + y; }; add(5, 5);", 10),
             ("let add = fn(x, y) { x + y; }; add(5 + 5, add(5, 5));", 20),
->>>>>>> 7cd3414c
             ("fn(x) { x; }(5);", 5),
         ];
         for test in tests {
@@ -572,8 +498,6 @@
         }
     }
 
-<<<<<<< HEAD
-=======
     #[test]
     fn test_closures() {
         let input = "
@@ -586,7 +510,6 @@
         test_integer_object(test_eval(input), 4);
     }
 
->>>>>>> 7cd3414c
     fn test_eval(input: &str) -> Object {
         let lexer = Lexer::new(input);
         let mut parser = Parser::new(lexer);
