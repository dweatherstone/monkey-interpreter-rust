use std::io::{Stdin, Stdout, Write};

<<<<<<< HEAD
use crate::{ast::Node, lexer::Lexer, parser::Parser, token::TokenKind};
=======
use crate::{ast::Node, evaluator::Evaluator, lexer::Lexer, parser::Parser};
>>>>>>> 465ad2a1

pub fn start(stdin: Stdin, mut stdout: Stdout) {
    let mut evaluator = Evaluator::new();
    loop {
        write!(stdout, ">> ").expect("should have written prompt string >>");
        stdout.flush().expect("should have flushed stdout!");

        let mut input = String::new();

        if let Err(e) = stdin.read_line(&mut input) {
            writeln!(stdout, "Error: {e}").expect("should have written error message");
            return;
        }

        let lexer = Lexer::new(input.as_str());
        let mut parser = Parser::new(lexer);
        let program = parser.parse_program().expect("error parsing program");

<<<<<<< HEAD
        if parser.errors().len() != 0 {
=======
        if !parser.errors().is_empty() {
>>>>>>> 465ad2a1
            print_parse_errors(&stdout, parser.errors());
            continue;
        }

<<<<<<< HEAD
        let parsed_program_string = program.print_string();

        writeln!(stdout, "{parsed_program_string}")
            .expect("parsed program should be written to stdout");
=======
        let evaluated = evaluator.eval_program(program);

        writeln!(stdout, "{evaluated}").expect("evaluated should be written to stdout");
>>>>>>> 465ad2a1
    }
}

fn print_parse_errors(mut stdout: &Stdout, errors: &Vec<String>) {
<<<<<<< HEAD
    writeln!(
        stdout,
        "
     /\\_/\\
    ( o.o )
    > ^ <
"
    )
    .unwrap();
=======
>>>>>>> 465ad2a1
    writeln!(stdout, "Oops! We ran into parser errors")
        .expect("error message info should be written to stdout");
    for error in errors {
        writeln!(stdout, "\t-> {error}").expect("error should be written to stdout");
    }
}<|MERGE_RESOLUTION|>--- conflicted
+++ resolved
@@ -1,19 +1,13 @@
 use std::io::{Stdin, Stdout, Write};
 
-<<<<<<< HEAD
-use crate::{ast::Node, lexer::Lexer, parser::Parser, token::TokenKind};
-=======
-use crate::{ast::Node, evaluator::Evaluator, lexer::Lexer, parser::Parser};
->>>>>>> 465ad2a1
+use crate::{evaluator::Evaluator, lexer::Lexer, parser::Parser};
 
 pub fn start(stdin: Stdin, mut stdout: Stdout) {
     let mut evaluator = Evaluator::new();
     loop {
         write!(stdout, ">> ").expect("should have written prompt string >>");
-        stdout.flush().expect("should have flushed stdout!");
-
+        stdout.flush().expect("should have flushed stdout");
         let mut input = String::new();
-
         if let Err(e) = stdin.read_line(&mut input) {
             writeln!(stdout, "Error: {e}").expect("should have written error message");
             return;
@@ -23,41 +17,18 @@
         let mut parser = Parser::new(lexer);
         let program = parser.parse_program().expect("error parsing program");
 
-<<<<<<< HEAD
-        if parser.errors().len() != 0 {
-=======
         if !parser.errors().is_empty() {
->>>>>>> 465ad2a1
             print_parse_errors(&stdout, parser.errors());
             continue;
         }
 
-<<<<<<< HEAD
-        let parsed_program_string = program.print_string();
-
-        writeln!(stdout, "{parsed_program_string}")
-            .expect("parsed program should be written to stdout");
-=======
         let evaluated = evaluator.eval_program(program);
 
         writeln!(stdout, "{evaluated}").expect("evaluated should be written to stdout");
->>>>>>> 465ad2a1
     }
 }
 
 fn print_parse_errors(mut stdout: &Stdout, errors: &Vec<String>) {
-<<<<<<< HEAD
-    writeln!(
-        stdout,
-        "
-     /\\_/\\
-    ( o.o )
-    > ^ <
-"
-    )
-    .unwrap();
-=======
->>>>>>> 465ad2a1
     writeln!(stdout, "Oops! We ran into parser errors")
         .expect("error message info should be written to stdout");
     for error in errors {
