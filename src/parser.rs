--- conflicted
+++ resolved
@@ -13,21 +13,6 @@
 type PrefixParseFn = fn(parser: &mut Parser) -> Option<ExpressionNode>;
 type InfixParseFn = fn(parser: &mut Parser, exp: ExpressionNode) -> Option<ExpressionNode>;
 
-<<<<<<< HEAD
-#[derive(Debug, Copy, Clone)]
-enum PrecedenceLevel {
-    Lowest = 0,
-    Equals = 1,      // ==
-    LessGreater = 2, // > or <
-    Sum = 3,         // +
-    Product = 4,
-    Prefix = 5,
-    Call = 6,
-}
-
-fn precedence_map(kind: &TokenKind) -> PrecedenceLevel {
-    return match kind {
-=======
 #[derive(Debug, Clone, Copy)]
 enum PrecedenceLevel {
     Lowest = 0,
@@ -41,7 +26,6 @@
 
 fn precedence_map(kind: &TokenKind) -> PrecedenceLevel {
     match kind {
->>>>>>> 465ad2a1
         TokenKind::Eq => PrecedenceLevel::Equals,
         TokenKind::NotEq => PrecedenceLevel::Equals,
         TokenKind::Lt => PrecedenceLevel::LessGreater,
@@ -52,11 +36,7 @@
         TokenKind::Asterisk => PrecedenceLevel::Product,
         TokenKind::Lparen => PrecedenceLevel::Call,
         _ => PrecedenceLevel::Lowest,
-<<<<<<< HEAD
-    };
-=======
-    }
->>>>>>> 465ad2a1
+    }
 }
 
 pub struct Parser {
@@ -74,11 +54,7 @@
             lexer,
             cur_token: Default::default(),
             peek_token: Default::default(),
-<<<<<<< HEAD
-            errors: vec![],
-=======
             errors: Vec::new(),
->>>>>>> 465ad2a1
             prefix_parse_fns: HashMap::new(),
             infix_parse_fns: HashMap::new(),
         };
@@ -105,7 +81,6 @@
 
         parser.next_token();
         parser.next_token();
-
         parser
     }
 
@@ -122,11 +97,7 @@
             value: Default::default(),
         };
 
-<<<<<<< HEAD
-        return match self.cur_token.literal.parse::<i64>() {
-=======
         match self.cur_token.literal.parse::<i64>() {
->>>>>>> 465ad2a1
             Ok(value) => {
                 literal.value = value;
                 Some(ExpressionNode::Integer(literal))
@@ -136,11 +107,7 @@
                 self.errors.push(msg);
                 None
             }
-<<<<<<< HEAD
-        };
-=======
-        }
->>>>>>> 465ad2a1
+        }
     }
 
     fn parse_prefix_expression(&mut self) -> Option<ExpressionNode> {
@@ -154,10 +121,6 @@
             Some(exp) => expression.right = Box::new(exp),
             None => return None,
         }
-<<<<<<< HEAD
-
-=======
->>>>>>> 465ad2a1
         Some(ExpressionNode::Prefix(expression))
     }
 
@@ -170,20 +133,10 @@
 
     fn parse_grouped_expression(&mut self) -> Option<ExpressionNode> {
         self.next_token();
-<<<<<<< HEAD
-
-        let exp = self.parse_expression(PrecedenceLevel::Lowest);
-
-        if !self.expect_peek(TokenKind::Rparen) {
-            return None;
-        }
-
-=======
         let exp = self.parse_expression(PrecedenceLevel::Lowest);
         if !self.expect_peek(TokenKind::Rparen) {
             return None;
         }
->>>>>>> 465ad2a1
         exp
     }
 
@@ -194,17 +147,9 @@
             condition: Default::default(),
             consequence: Default::default(),
         };
-<<<<<<< HEAD
-
         if !self.expect_peek(TokenKind::Lparen) {
             return None;
         }
-
-=======
-        if !self.expect_peek(TokenKind::Lparen) {
-            return None;
-        }
->>>>>>> 465ad2a1
         self.next_token();
         expression.condition = Box::new(
             self.parse_expression(PrecedenceLevel::Lowest)
@@ -214,10 +159,6 @@
         if !self.expect_peek(TokenKind::Rparen) {
             return None;
         }
-<<<<<<< HEAD
-
-=======
->>>>>>> 465ad2a1
         if !self.expect_peek(TokenKind::Lbrace) {
             return None;
         }
@@ -226,17 +167,9 @@
 
         if self.peek_token_is(TokenKind::Else) {
             self.next_token();
-<<<<<<< HEAD
-
             if !self.expect_peek(TokenKind::Lbrace) {
                 return None;
             }
-
-=======
-            if !self.expect_peek(TokenKind::Lbrace) {
-                return None;
-            }
->>>>>>> 465ad2a1
             expression.alternative = Some(self.parse_block_statement());
         }
 
@@ -247,20 +180,12 @@
         let mut literal = FunctionLiteral {
             token: self.cur_token.clone(),
             body: Default::default(),
-<<<<<<< HEAD
-            parameters: vec![],
-=======
             parameters: Vec::new(),
->>>>>>> 465ad2a1
         };
 
         if !self.expect_peek(TokenKind::Lparen) {
             return None;
         }
-<<<<<<< HEAD
-
-=======
->>>>>>> 465ad2a1
         literal.parameters = self
             .parse_function_parameters()
             .expect("error parsing parameters");
@@ -268,20 +193,11 @@
         if !self.expect_peek(TokenKind::Lbrace) {
             return None;
         }
-<<<<<<< HEAD
-
-=======
->>>>>>> 465ad2a1
         literal.body = self.parse_block_statement();
 
         Some(ExpressionNode::Function(literal))
     }
 
-<<<<<<< HEAD
-    fn parse_function_parameters(&mut self) -> Option<Vec<Identifier>> {
-        let mut identifiers = vec![];
-
-=======
     fn parse_block_statement(&mut self) -> BlockStatement {
         let mut block = BlockStatement {
             token: self.cur_token.clone(),
@@ -301,26 +217,15 @@
 
     fn parse_function_parameters(&mut self) -> Option<Vec<Identifier>> {
         let mut identifiers = Vec::new();
->>>>>>> 465ad2a1
         if self.peek_token_is(TokenKind::Rparen) {
             self.next_token();
             return Some(identifiers);
         }
-<<<<<<< HEAD
-
         self.next_token();
-
-=======
-        self.next_token();
->>>>>>> 465ad2a1
         let ident = Identifier {
             token: self.cur_token.clone(),
             value: self.cur_token.literal.clone(),
         };
-<<<<<<< HEAD
-
-=======
->>>>>>> 465ad2a1
         identifiers.push(ident);
 
         while self.peek_token_is(TokenKind::Comma) {
@@ -336,36 +241,9 @@
         if !self.expect_peek(TokenKind::Rparen) {
             return None;
         }
-<<<<<<< HEAD
-
         Some(identifiers)
     }
 
-    fn parse_block_statement(&mut self) -> BlockStatement {
-        let mut block = BlockStatement {
-            token: self.cur_token.clone(),
-            statements: vec![],
-        };
-
-        self.next_token();
-
-        while !self.cur_token_is(TokenKind::Rbrace) && !self.cur_token_is(TokenKind::Eof) {
-            let stmt = self.parse_statement();
-
-            if let Some(stmt) = stmt {
-                block.statements.push(stmt);
-            }
-            self.next_token();
-        }
-
-        block
-    }
-
-=======
-        Some(identifiers)
-    }
-
->>>>>>> 465ad2a1
     fn parse_infix_expression(&mut self, left: ExpressionNode) -> Option<ExpressionNode> {
         self.next_token();
         let mut expression = InfixExpression {
@@ -380,10 +258,6 @@
             Some(exp) => expression.right = Box::new(exp),
             None => return None,
         }
-<<<<<<< HEAD
-
-=======
->>>>>>> 465ad2a1
         Some(ExpressionNode::Infix(expression))
     }
 
@@ -392,39 +266,21 @@
         let mut exp = CallExpression {
             token: self.cur_token.clone(),
             function: Box::new(function),
-<<<<<<< HEAD
-            arguments: vec![],
-        };
-
-        exp.arguments = self
-            .parse_call_arguments()
-            .expect("error parsing arguments");
-
-=======
             arguments: Vec::new(),
         };
         exp.arguments = self
             .parse_call_arguments()
             .expect("error parsing arguments");
->>>>>>> 465ad2a1
         Some(ExpressionNode::Call(exp))
     }
 
     fn parse_call_arguments(&mut self) -> Option<Vec<ExpressionNode>> {
-<<<<<<< HEAD
-        let mut args = vec![];
-=======
         let mut args = Vec::new();
->>>>>>> 465ad2a1
 
         if self.peek_token_is(TokenKind::Rparen) {
             self.next_token();
             return Some(args);
         }
-<<<<<<< HEAD
-
-=======
->>>>>>> 465ad2a1
         self.next_token();
         args.push(
             self.parse_expression(PrecedenceLevel::Lowest)
@@ -437,21 +293,11 @@
             args.push(
                 self.parse_expression(PrecedenceLevel::Lowest)
                     .expect("error parsing arguments"),
-<<<<<<< HEAD
-            )
-        }
-
+            );
+        }
         if !self.expect_peek(TokenKind::Rparen) {
             return None;
         }
-
-=======
-            );
-        }
-        if !self.expect_peek(TokenKind::Rparen) {
-            return None;
-        }
->>>>>>> 465ad2a1
         Some(args)
     }
 
@@ -461,7 +307,9 @@
     }
 
     pub fn parse_program(&mut self) -> Option<Program> {
-        let mut program = Program { statements: vec![] };
+        let mut program = Program {
+            statements: Vec::new(),
+        };
 
         while !self.cur_token_is(TokenKind::Eof) {
             if let Some(statement) = self.parse_statement() {
@@ -487,31 +335,6 @@
             expression: self.parse_expression(PrecedenceLevel::Lowest),
         };
 
-<<<<<<< HEAD
-        // 5 + 5, 5 + 5;
-        if self.peek_token_is(TokenKind::Semicolon) {
-            self.next_token();
-        }
-
-        Some(StatementNode::Expression(stmt))
-    }
-
-    fn parse_expression(&mut self, precedence_level: PrecedenceLevel) -> Option<ExpressionNode> {
-        let prefix = self.prefix_parse_fns.get(&self.cur_token.kind);
-        if let Some(prefix_fn) = prefix {
-            let mut left_exp = prefix_fn(self);
-
-            while !self.peek_token_is(TokenKind::Semicolon)
-                && (precedence_level as u8) < (self.peek_precedence() as u8)
-            {
-                let infix_fn = self.infix_parse_fns.get(&self.peek_token.kind);
-                if let Some(infix) = infix_fn {
-                    left_exp = infix(self, left_exp.expect("left exp should be present"))
-                }
-            }
-            return left_exp;
-        }
-=======
         if self.peek_token_is(TokenKind::Semicolon) {
             self.next_token();
         }
@@ -534,18 +357,13 @@
             }
             return left_exp;
         }
->>>>>>> 465ad2a1
         self.no_prefix_parse_fn_error(self.cur_token.kind.clone());
         None
     }
 
     fn no_prefix_parse_fn_error(&mut self, token_kind: TokenKind) {
         let msg = format!("no prefix parse function for {} found", token_kind);
-<<<<<<< HEAD
-        self.errors.push(msg)
-=======
         self.errors.push(msg);
->>>>>>> 465ad2a1
     }
 
     fn parse_let_statement(&mut self) -> Option<StatementNode> {
@@ -589,47 +407,31 @@
         Some(StatementNode::Return(stmt))
     }
 
-    fn parse_return_statement(&mut self) -> Option<StatementNode> {
-        let mut stmt = ReturnStatement {
-            token: self.cur_token.clone(),
-            ret_value: Default::default(),
-        };
-        self.next_token();
-
-        stmt.ret_value = self.parse_expression(PrecedenceLevel::Lowest);
-
-        if self.peek_token_is(TokenKind::Semicolon) {
-            self.next_token();
-        }
-
-        Some(StatementNode::Return(stmt))
-    }
-
-    fn expect_peek(&mut self, token_kind: TokenKind) -> bool {
-        if self.peek_token_is(token_kind.clone()) {
+    fn expect_peek(&mut self, expected: TokenKind) -> bool {
+        if self.peek_token_is(expected.clone()) {
             self.next_token();
             return true;
         }
-        self.peek_error(token_kind);
+        self.peek_error(expected);
         false
     }
 
-    fn peek_token_is(&self, token_kind: TokenKind) -> bool {
-        self.peek_token.kind == token_kind
-    }
-
-    fn cur_token_is(&self, token_kind: TokenKind) -> bool {
-        self.cur_token.kind == token_kind
+    fn peek_token_is(&self, expected: TokenKind) -> bool {
+        self.peek_token.kind == expected
+    }
+
+    fn cur_token_is(&self, expected: TokenKind) -> bool {
+        self.cur_token.kind == expected
     }
 
     pub fn errors(&self) -> &Vec<String> {
         &self.errors
     }
 
-    fn peek_error(&mut self, token_kind: TokenKind) {
+    fn peek_error(&mut self, expected: TokenKind) {
         let msg = format!(
             "expected next token to be {}, got {} instead",
-            token_kind, self.peek_token.kind
+            expected, self.peek_token.kind
         );
         self.errors.push(msg);
     }
@@ -672,429 +474,6 @@
             ("let y = true;", "y", Box::new(true)),
             ("let foobar = y;", "foobar", Box::new("y")),
         ];
-<<<<<<< HEAD
-
-        for test in tests {
-            let lexer = Lexer::new(test.0);
-            let mut parser = Parser::new(lexer);
-            let program = parser.parse_program();
-            check_parser_errors(parser);
-
-            let program = program.unwrap();
-            assert_eq!(
-                program.statements.len(),
-                1,
-                "statements does not contain 1 statements. got={}",
-                program.statements.len()
-            );
-
-            let stmt = &program.statements[0];
-            test_let_statement(stmt, test.1);
-
-            match stmt {
-                StatementNode::Let(let_stmt) => test_literal_expression(
-                    let_stmt
-                        .value
-                        .as_ref()
-                        .expect("error parsing value of let statement"),
-                    test.2,
-                ),
-                other => panic!("expected LetStatement. got={:?}", other),
-            }
-        }
-    }
-
-    #[test]
-    fn test_return_statements() {
-        let tests: Vec<(&str, Box<dyn any::Any>)> = vec![
-            ("return 5;", Box::new(5)),
-            ("return 10;", Box::new(10)),
-            ("return 993322;", Box::new(993322)),
-        ];
-
-        for test in tests {
-            let lexer = Lexer::new(test.0);
-            let mut parser = Parser::new(lexer);
-            let program = parser.parse_program();
-            check_parser_errors(parser);
-
-            let program = program.unwrap();
-            assert_eq!(
-                program.statements.len(),
-                1,
-                "statements does not contain 1 statements. got={}",
-                program.statements.len()
-            );
-
-            let stmt = &program.statements[0];
-
-            match stmt {
-                StatementNode::Return(ret_stmt) => {
-                    assert_eq!(
-                        ret_stmt.token_literal(),
-                        "return",
-                        "token literal not `return`, got={}",
-                        ret_stmt.token_literal()
-                    );
-                    test_literal_expression(
-                        ret_stmt
-                            .ret_value
-                            .as_ref()
-                            .expect("error parsing value of let statement"),
-                        test.1,
-                    );
-                }
-                other => panic!("expected ReturnStatement. got={:?}", other),
-            }
-        }
-    }
-
-    #[test]
-    fn test_identifier_expression() {
-        let input = "foobar;";
-
-        let lexer = Lexer::new(input);
-        let mut parser = Parser::new(lexer);
-
-        let program = parser.parse_program().unwrap();
-        check_parser_errors(parser);
-
-        assert_eq!(
-            program.statements.len(),
-            1,
-            "program.statements does not contain enough statements. got={}",
-            program.statements.len()
-        );
-
-        match &program.statements[0] {
-            StatementNode::Expression(exp_stmt) => {
-                assert!(exp_stmt.expression.is_some());
-
-                match exp_stmt.expression.as_ref().unwrap() {
-                    ExpressionNode::IdentifierNode(identifier) => {
-                        assert_eq!(
-                            identifier.value, "foobar",
-                            "identifier value not `foobar`. got={}",
-                            identifier.value
-                        );
-                        assert_eq!(
-                            identifier.token_literal(),
-                            "foobar",
-                            "identifier.token_literal() is not `foobar`. got={}",
-                            identifier.token_literal()
-                        );
-                    }
-                    other => panic!("expression not identifier. got={:?}", other),
-                }
-            }
-            other => panic!(
-                "program.statements[0] is not ExpressionStatement. got={:?}",
-                other
-            ),
-        }
-    }
-
-    #[test]
-    fn test_integer_literal_expression() {
-        let input = "5;";
-
-        let lexer = Lexer::new(input);
-        let mut parser = Parser::new(lexer);
-
-        let program = parser.parse_program().unwrap();
-        check_parser_errors(parser);
-
-        assert_eq!(
-            program.statements.len(),
-            1,
-            "program.statements does not contain enough statements. got={}",
-            program.statements.len()
-        );
-
-        match &program.statements[0] {
-            StatementNode::Expression(exp_stmt) => {
-                assert!(exp_stmt.expression.is_some());
-                match exp_stmt.expression.as_ref().unwrap() {
-                    ExpressionNode::Integer(integer) => {
-                        assert_eq!(
-                            integer.value, 5,
-                            "integer.value not `5`. got={}",
-                            integer.value
-                        );
-                        assert_eq!(
-                            integer.token_literal(),
-                            "5",
-                            "integer.value not `5`. got={}",
-                            integer.token_literal()
-                        )
-                    }
-                    other => panic!("Expression not an IntegerLiteral. got={:?}", other),
-                }
-            }
-            other => panic!(
-                "program.statements[0] is not ExpressionStatement. got={:?}",
-                other
-            ),
-        }
-    }
-
-    #[test]
-    fn test_parsing_prefix_expressions() {
-        let prefix_tests: Vec<(&str, &str, Box<dyn any::Any>)> = vec![
-            ("!5", "!", Box::new(5)),
-            ("-15", "-", Box::new(15)),
-            ("!true", "!", Box::new(true)),
-            ("!false", "!", Box::new(false)),
-        ];
-
-        for test in prefix_tests {
-            let lexer = Lexer::new(test.0);
-            let mut parser = Parser::new(lexer);
-
-            let program = parser.parse_program().unwrap();
-            check_parser_errors(parser);
-
-            assert_eq!(
-                program.statements.len(),
-                1,
-                "program.statements does not contain enough statements. got={}",
-                program.statements.len()
-            );
-
-            match &program.statements[0] {
-                StatementNode::Expression(exp_stmt) => {
-                    assert!(exp_stmt.expression.is_some());
-                    let exp = exp_stmt.expression.as_ref().unwrap();
-
-                    match exp {
-                        ExpressionNode::Prefix(prefix_exp) => {
-                            assert_eq!(
-                                prefix_exp.operator, test.1,
-                                "prefix_exp.operator not {}. got={}",
-                                test.1, prefix_exp.operator
-                            );
-                            test_literal_expression(&prefix_exp.right, test.2);
-                        }
-                        other => panic!("exp not PrefixExpression. got={:?}", other),
-                    }
-                }
-                other => panic!(
-                    "program.statements[0] is not ExpressionStatement. got={:?}",
-                    other
-                ),
-            }
-        }
-    }
-
-    #[test]
-    fn test_parsing_infix_expressions() {
-        let infix_tests: Vec<(&str, Box<dyn any::Any>, &str, Box<dyn any::Any>)> = vec![
-            ("5 + 5;", Box::new(5), "+", Box::new(5)),
-            ("5 - 5;", Box::new(5), "-", Box::new(5)),
-            ("5 * 5;", Box::new(5), "*", Box::new(5)),
-            ("5 / 5;", Box::new(5), "/", Box::new(5)),
-            ("5 > 5;", Box::new(5), ">", Box::new(5)),
-            ("5 < 5;", Box::new(5), "<", Box::new(5)),
-            ("5 == 5;", Box::new(5), "==", Box::new(5)),
-            ("5 != 5;", Box::new(5), "!=", Box::new(5)),
-            ("true == true", Box::new(true), "==", Box::new(true)),
-            ("true != false", Box::new(true), "!=", Box::new(false)),
-            ("false == false", Box::new(false), "==", Box::new(false)),
-        ];
-
-        for test in infix_tests {
-            let lexer = Lexer::new(test.0);
-            let mut parser = Parser::new(lexer);
-
-            let program = parser.parse_program().unwrap();
-            check_parser_errors(parser);
-
-            assert_eq!(
-                program.statements.len(),
-                1,
-                "program.statements does not contain enough statements. got={}",
-                program.statements.len()
-            );
-
-            match &program.statements[0] {
-                StatementNode::Expression(exp_stmt) => {
-                    assert!(exp_stmt.expression.is_some());
-                    let exp = exp_stmt.expression.as_ref().unwrap();
-
-                    test_infix_expression(
-                        exp,
-                        Box::new(test.1),
-                        test.2.to_string(),
-                        Box::new(test.3),
-                    )
-                }
-                other => panic!(
-                    "program.statements[0] is not ExpressionStatement. got={:?}",
-                    other
-                ),
-            }
-        }
-    }
-
-    #[test]
-    fn test_operator_precedence_parsing() {
-        let tests = vec![
-            ("-a * b", "((-a) * b)"),
-            ("!-a", "(!(-a))"),
-            ("a + b + c", "((a + b) + c)"),
-            ("a + b - c", "((a + b) - c)"),
-            ("a * b * c", "((a * b) * c)"),
-            ("a * b / c", "((a * b) / c)"),
-            ("a + b / c", "(a + (b / c))"),
-            ("a + b * c + d / e - f", "(((a + (b * c)) + (d / e)) - f)"),
-            ("3 + 4; -5 * 5", "(3 + 4)((-5) * 5)"),
-            ("5 > 4 == 3 < 4", "((5 > 4) == (3 < 4))"),
-            ("5 < 4 != 3 > 4", "((5 < 4) != (3 > 4))"),
-            (
-                "3 + 4 * 5 == 3 * 1 + 4 * 5",
-                "((3 + (4 * 5)) == ((3 * 1) + (4 * 5)))",
-            ),
-            (
-                "3 + 4 * 5 == 3 * 1 + 4 * 5",
-                "((3 + (4 * 5)) == ((3 * 1) + (4 * 5)))",
-            ),
-            ("true", "true"),
-            ("false", "false"),
-            ("3 > 5 == false", "((3 > 5) == false)"),
-            ("3 < 5 == true", "((3 < 5) == true)"),
-            ("1 + (2 + 3) + 4", "((1 + (2 + 3)) + 4)"),
-            ("(5 + 5) * 2", "((5 + 5) * 2)"),
-            ("2 / (5 + 5)", "(2 / (5 + 5))"),
-            ("-(5 + 5)", "(-(5 + 5))"),
-            ("!(true == true)", "(!(true == true))"),
-            ("a + add(b * c) + d", "((a + add((b * c))) + d)"),
-            (
-                "add(a, b, 1, 2 * 3, 4 + 5, add(6, 7 * 8))",
-                "add(a, b, 1, (2 * 3), (4 + 5), add(6, (7 * 8)))",
-            ),
-            (
-                "add(a + b + c * d / f + g)",
-                "add((((a + b) + ((c * d) / f)) + g))",
-            ),
-        ];
-
-        for test in tests {
-            let lexer = Lexer::new(test.0);
-            let mut parser = Parser::new(lexer);
-
-            let program = parser.parse_program().unwrap();
-            check_parser_errors(parser);
-
-            let actual = program.print_string();
-            assert_eq!(actual, test.1, "expected={}, got={}", test.1, actual);
-        }
-    }
-
-    #[test]
-    fn test_boolean_expression() {
-        let input = r#"
-            true;
-            false;
-        "#;
-
-        let lexer = Lexer::new(input);
-        let mut parser = Parser::new(lexer);
-
-        let program = parser.parse_program().unwrap();
-        check_parser_errors(parser);
-
-        assert_eq!(
-            program.statements.len(),
-            2,
-            "program.statements does not contain enough statements. got={}",
-            program.statements.len()
-        );
-
-        let expected_values = vec![(TokenKind::True, "true"), (TokenKind::False, "false")];
-
-        for (idx, test) in expected_values.into_iter().enumerate() {
-            match &program.statements[idx] {
-                StatementNode::Expression(exp_stmt) => {
-                    assert!(exp_stmt.expression.is_some());
-                    let exp = exp_stmt.expression.as_ref().unwrap();
-
-                    match exp {
-                        ExpressionNode::BooleanNode(bool_exp) => {
-                            assert_eq!(
-                                bool_exp.token.kind, test.0,
-                                "token kind is not expected. got={}",
-                                bool_exp.token.kind
-                            );
-                            assert_eq!(
-                                bool_exp.token_literal(),
-                                test.1,
-                                "token literal does not match. got={}",
-                                bool_exp.token_literal()
-                            );
-                        }
-                        other => panic!("expression is not Boolean, got={:?}", other),
-                    }
-                }
-                other => panic!(
-                    "program.statements[{}] is not ExpressionStatement, got={:?}",
-                    idx, other
-                ),
-            }
-        }
-    }
-
-    #[test]
-    fn test_if_expression() {
-        let input = "if (x < y) { x }";
-
-        let lexer = Lexer::new(input);
-        let mut parser = Parser::new(lexer);
-
-        let program = parser.parse_program().unwrap();
-        check_parser_errors(parser);
-
-        assert_eq!(
-            program.statements.len(),
-            1,
-            "statements does not contain {} statements. got={}",
-            1,
-            program.statements.len()
-        );
-
-        match &program.statements[0] {
-            StatementNode::Expression(exp_stmt) => match exp_stmt.expression.as_ref().unwrap() {
-                ExpressionNode::IfExpressionNode(if_exp) => {
-                    test_infix_expression(
-                        &if_exp.condition,
-                        Box::new("x"),
-                        String::from("<"),
-                        Box::new("y"),
-                    );
-                    assert_eq!(
-                        if_exp.consequence.statements.len(),
-                        1,
-                        "consequence is not 1 statement. got={}",
-                        if_exp.consequence.statements.len()
-                    );
-
-                    match &if_exp.consequence.statements[0] {
-                        StatementNode::Expression(consequence) => test_identifier(
-                            consequence
-                                .expression
-                                .as_ref()
-                                .expect("error parsing consequence"),
-                            String::from("x"),
-                        ),
-                        other => panic!("statement is not ExpressionStatement. got={:?}", other),
-                    }
-
-                    assert!(if_exp.alternative.is_none());
-                }
-                other => panic!("Expression is not IfExpression. got={:?}", other),
-            },
-            other => panic!("statement is not an ExpressionStatement. got={:?}", other),
-        }
-=======
 
         for test in tests {
             let lexer = Lexer::new(test.0);
@@ -1123,250 +502,16 @@
                 other => panic!("expected LetStatement. Got = {:?}", other),
             }
         }
->>>>>>> 465ad2a1
-    }
-
-    #[test]
-    fn test_if_else_expression() {
-        let input = "if (x < y) { x } else { y }";
-
-<<<<<<< HEAD
-        let lexer = Lexer::new(input);
-        let mut parser = Parser::new(lexer);
-
-        let program = parser.parse_program().unwrap();
-        check_parser_errors(parser);
-
-        assert_eq!(
-            program.statements.len(),
-            1,
-            "statements does not contain {} statements. got={}",
-            1,
-            program.statements.len()
-        );
-
-        match &program.statements[0] {
-            StatementNode::Expression(exp_stmt) => match exp_stmt.expression.as_ref().unwrap() {
-                ExpressionNode::IfExpressionNode(if_exp) => {
-                    test_infix_expression(
-                        &if_exp.condition,
-                        Box::new("x"),
-                        String::from("<"),
-                        Box::new("y"),
-                    );
-                    assert_eq!(
-                        if_exp.consequence.statements.len(),
-                        1,
-                        "consequence is not 1 statement. got={}",
-                        if_exp.consequence.statements.len()
-                    );
-
-                    assert_eq!(
-                        if_exp.alternative.as_ref().unwrap().statements.len(),
-                        1,
-                        "consequence is not 1 statement. got={}",
-                        if_exp.alternative.as_ref().unwrap().statements.len()
-                    );
-
-                    match &if_exp.consequence.statements[0] {
-                        StatementNode::Expression(consequence) => test_identifier(
-                            consequence
-                                .expression
-                                .as_ref()
-                                .expect("error parsing consequence"),
-                            String::from("x"),
-                        ),
-                        other => panic!("statement is not ExpressionStatement. got={:?}", other),
-                    }
-
-                    match &if_exp.alternative.as_ref().unwrap().statements[0] {
-                        StatementNode::Expression(alternative) => test_identifier(
-                            alternative
-                                .expression
-                                .as_ref()
-                                .expect("error parsing alternative"),
-                            String::from("y"),
-                        ),
-                        other => panic!("statement is not ExpressionStatement. got={:?}", other),
-                    }
-                }
-                other => panic!("Expression is not IfExpression. got={:?}", other),
-            },
-            other => panic!("statement is not an ExpressionStatement. got={:?}", other),
-        }
-    }
-
-    #[test]
-    fn test_function_literal_parsing() {
-        let input = "fn(x, y) { x + y; }";
-
-        let lexer = Lexer::new(input);
-        let mut parser = Parser::new(lexer);
-
-        let program = parser.parse_program().unwrap();
-        check_parser_errors(parser);
-
-        assert_eq!(
-            program.statements.len(),
-            1,
-            "statements does not contain 1 statements, got={}",
-            program.statements.len()
-        );
-
-        match &program.statements[0] {
-            StatementNode::Expression(exp_stmt) => match exp_stmt.expression.as_ref().unwrap() {
-                ExpressionNode::Function(fn_lit) => {
-                    assert_eq!(
-                        fn_lit.parameters.len(),
-                        2,
-                        "function literal parameters wrong. Expected 2 got={}",
-                        fn_lit.parameters.len()
-                    );
-
-                    match &fn_lit.parameters[0] {
-                        Identifier { token, value } => {
-                            assert_eq!(value, "x", "parameter wrong. Expected `x` got={}", value);
-                            assert_eq!(
-                                token.literal, "x",
-                                "parameter wrong. Expected `x` got={}",
-                                token.literal
-                            );
-                        }
-                    }
-
-                    match &fn_lit.parameters[1] {
-                        Identifier { token, value } => {
-                            assert_eq!(value, "y", "parameter wrong. Expected `y` got={}", value);
-                            assert_eq!(
-                                token.literal, "y",
-                                "parameter wrong. Expected `y` got={}",
-                                token.literal
-                            );
-                        }
-                    }
-
-                    assert_eq!(
-                        fn_lit.body.statements.len(),
-                        1,
-                        "function body statements wrong. Expected 2 got={}",
-                        fn_lit.body.statements.len()
-                    );
-
-                    match &fn_lit.body.statements[0] {
-                        StatementNode::Expression(exp) => test_infix_expression(
-                            exp.expression.as_ref().unwrap(),
-                            Box::new("x"),
-                            String::from("+"),
-                            Box::new("y"),
-                        ),
-                        other => panic!(
-                            "function body statement is not ExpressionStatement. got={:?}",
-                            other
-                        ),
-                    }
-                }
-                other => panic!("Expression is not FunctionLiteral. got={:?}", other),
-            },
-            other => panic!("statement is not an ExpressionStatement. got={:?}", other),
-        }
-    }
-
-    #[test]
-    fn test_function_parameter_parsing() {
-        let tests = vec![
-            ("fn() {};", vec![]),
-            ("fn(x) {};", vec!["x"]),
-            ("fn(x, y, z) {};", vec!["x", "y", "z"]),
-        ];
-
-        for test in tests {
-            let lexer = Lexer::new(test.0);
-            let mut parser = Parser::new(lexer);
-
-            let program = parser.parse_program().unwrap();
-            check_parser_errors(parser);
-
-            match &program.statements[0] {
-                StatementNode::Expression(exp_stmt) => {
-                    match exp_stmt.expression.as_ref().unwrap() {
-                        ExpressionNode::Function(fn_lit) => {
-                            assert_eq!(
-                                fn_lit.parameters.len(),
-                                test.1.len(),
-                                "function literal parameters wrong. Expected 2 got={}",
-                                fn_lit.parameters.len()
-                            );
-
-                            for (idx, ident) in test.1.into_iter().enumerate() {
-                                assert_eq!(
-                                    fn_lit.parameters[idx].value, ident,
-                                    "expected {}, got {}",
-                                    ident, fn_lit.parameters[idx].value
-                                );
-                                assert_eq!(
-                                    fn_lit.parameters[idx].token_literal(),
-                                    ident,
-                                    "expected {}, got {}",
-                                    ident,
-                                    fn_lit.parameters[idx].token_literal()
-                                );
-                            }
-                        }
-                        other => panic!("Expression is not FunctionLiteral. got={:?}", other),
-                    }
-                }
-                other => panic!("statement is not an ExpressionStatement. got={:?}", other),
-            }
-        }
-    }
-
-    #[test]
-    fn test_call_expression_parsing() {
-        let input = "add(1, 2 * 3, 4 + 5);";
-
-        let lexer = Lexer::new(input);
-        let mut parser = Parser::new(lexer);
-
-        let program = parser.parse_program().unwrap();
-        check_parser_errors(parser);
-
-        assert_eq!(
-            program.statements.len(),
-            1,
-            "statements does not contain 1 statements, got={}",
-            program.statements.len()
-        );
-
-        match &program.statements[0] {
-            StatementNode::Expression(exp_stmt) => match exp_stmt.expression.as_ref().unwrap() {
-                ExpressionNode::Call(call_exp) => {
-                    test_identifier(&call_exp.function, String::from("add"));
-                    assert_eq!(
-                        call_exp.arguments.len(),
-                        3,
-                        "wrong length of arguments. got={}",
-                        call_exp.arguments.len()
-                    );
-                    test_literal_expression(&call_exp.arguments[0], Box::new(1));
-                    test_infix_expression(
-                        &call_exp.arguments[1],
-                        Box::new(2),
-                        String::from("*"),
-                        Box::new(3),
-                    );
-                    test_infix_expression(
-                        &call_exp.arguments[2],
-                        Box::new(4),
-                        String::from("+"),
-                        Box::new(5),
-                    );
-                }
-                other => panic!("Expression is not FunctionLiteral. got={:?}", other),
-            },
-            other => panic!("statement is not an ExpressionStatement. got={:?}", other),
-        }
-    }
-=======
+    }
+
+    // #[test]
+    // fn test_invalid_let_statement() {
+    //     let input = r#"
+    //     let x 5;
+    //     let y 10;
+    //     let foobar = 838383;
+    //     "#;
+
     //     let lexer = Lexer::new(input);
     //     let mut parser = Parser::new(lexer);
     //     let program = parser.parse_program();
@@ -1398,7 +543,6 @@
     //         None => panic!("parse program should not be None"),
     //     };
     // }
->>>>>>> 465ad2a1
 
     #[test]
     fn test_return_statement() {
@@ -2032,87 +1176,56 @@
         assert_eq!(
             stmt.token_literal(),
             "let",
-            "token literal not `let`. got={}",
+            "token literal not 'let', got={}",
             stmt.token_literal()
         );
         match stmt {
             StatementNode::Let(let_stmt) => {
                 assert_eq!(
                     let_stmt.name.value, expected,
-                    "LetStatement name value not {}. got {}",
+                    "LetStatement name value not {}, got {}",
                     expected, let_stmt.name.value
                 );
                 assert_eq!(
                     let_stmt.name.token_literal(),
                     expected,
-                    "LetStatement name value not {}. got {}",
+                    "LetStatement name value not {}, got {}",
                     expected,
                     let_stmt.name.token_literal()
                 );
             }
-<<<<<<< HEAD
-            other => panic!("not a Let Statement. got={:?}", other),
-=======
             other => panic!("not a Let statement, got {:?}", other),
->>>>>>> 465ad2a1
         }
     }
 
     fn check_parser_errors(parser: Parser) {
         let errors = parser.errors();
 
-        if errors.len() == 0 {
+        if errors.is_empty() {
             return;
         }
-
         for error in errors {
             eprintln!("parser error: {}", error);
         }
-
         panic!("parser error present");
     }
 
-<<<<<<< HEAD
-    fn test_integer_literal(exp: &ExpressionNode, value: i64) {
-        match exp {
-            ExpressionNode::Integer(int_exp) => {
-                assert_eq!(
-                    int_exp.value, value,
-                    "int_exp.value not {}, got={}",
-=======
     fn test_integer_literal(expression: &ExpressionNode, value: i64) {
         match expression {
             ExpressionNode::Integer(int_exp) => {
                 assert_eq!(
                     int_exp.value, value,
                     "int_exp.value not {}, got = {}",
->>>>>>> 465ad2a1
                     value, int_exp.value
                 );
                 assert_eq!(
                     int_exp.token_literal(),
                     format!("{}", value),
-<<<<<<< HEAD
                     "int_exp.token_literal() not {}, got={}",
-=======
-                    "int_exp.token_literal() not {}, got = {}",
->>>>>>> 465ad2a1
                     value,
                     int_exp.token_literal()
                 );
             }
-<<<<<<< HEAD
-            other => panic!("exp not IntegerLiteral. got={:?}", other),
-        }
-    }
-
-    fn test_identifier(exp: &ExpressionNode, value: String) {
-        match exp {
-            ExpressionNode::IdentifierNode(identifier_exp) => {
-                assert_eq!(
-                    identifier_exp.value, value,
-                    "identifier_exp.value not {}, got={}",
-=======
             other => panic!("expression not IntegerLiteral. Got = {:?}", other),
         }
     }
@@ -2123,46 +1236,16 @@
                 assert_eq!(
                     identifier_exp.value, value,
                     "identifier_exp.value not {}, got {}",
->>>>>>> 465ad2a1
                     value, identifier_exp.value
                 );
                 assert_eq!(
                     identifier_exp.token_literal(),
                     value,
-<<<<<<< HEAD
-                    "identifier_exp.token_literal not {}, got={}",
-=======
                     "identifier_exp.token_literal() not {}, got {}",
->>>>>>> 465ad2a1
                     value,
                     identifier_exp.token_literal()
                 );
             }
-<<<<<<< HEAD
-            other => panic!("exp not Identifier. got={:?}", other),
-        }
-    }
-
-    fn test_literal_expression(exp: &ExpressionNode, expected: Box<dyn any::Any>) {
-        match expected.downcast_ref::<String>() {
-            Some(exp_string) => test_identifier(exp, exp_string.to_string()),
-            None => match expected.downcast_ref::<i64>() {
-                Some(int_exp) => test_integer_literal(exp, int_exp.to_owned()),
-                None => match expected.downcast_ref::<bool>() {
-                    Some(bool) => test_boolean_literal(exp, bool.to_owned()),
-                    None => (),
-                },
-            },
-        }
-    }
-
-    fn test_boolean_literal(exp: &ExpressionNode, value: bool) {
-        match exp {
-            ExpressionNode::BooleanNode(bool_exp) => {
-                assert_eq!(
-                    bool_exp.value, value,
-                    "bool_exp.value not {}, got={}",
-=======
             other => panic!("expression not Identifier. Got = {:?}", other),
         }
     }
@@ -2187,62 +1270,37 @@
                 assert_eq!(
                     bool_exp.value, value,
                     "bool_exp.value not {}, got {}",
->>>>>>> 465ad2a1
                     value, bool_exp.value
                 );
                 assert_eq!(
                     bool_exp.token_literal(),
                     format!("{}", value),
-<<<<<<< HEAD
-                    "bool_exp.token_literal not {}, got={}",
-=======
                     "bool_exp_token_literal() not {}, got {}",
->>>>>>> 465ad2a1
                     value,
                     bool_exp.token_literal()
                 );
             }
-<<<<<<< HEAD
-            other => panic!("exp is not Boolean. got={:?}", other),
-=======
             other => panic!("expression is not BooleanNode. Got {:?}", other),
->>>>>>> 465ad2a1
         }
     }
 
     fn test_infix_expression(
-<<<<<<< HEAD
-        exp: &ExpressionNode,
-=======
         expression: &ExpressionNode,
->>>>>>> 465ad2a1
         left: Box<dyn any::Any>,
         operator: String,
         right: Box<dyn any::Any>,
     ) {
-<<<<<<< HEAD
-        match exp {
-=======
         match expression {
->>>>>>> 465ad2a1
             ExpressionNode::Infix(infix_exp) => {
                 test_literal_expression(&infix_exp.left, left);
                 assert_eq!(
                     infix_exp.operator, operator,
-<<<<<<< HEAD
-                    "operator is not {}. got={}",
-=======
                     "operator is not {}, got {}",
->>>>>>> 465ad2a1
                     operator, infix_exp.operator
                 );
                 test_literal_expression(&infix_exp.right, right);
             }
-<<<<<<< HEAD
-            other => panic!("exp is not InfixExpression. got={:?}", other),
-=======
             other => panic!("expression is not InfixExpression. Got = {:?}", other),
->>>>>>> 465ad2a1
         }
     }
 }